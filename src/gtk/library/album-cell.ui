--- conflicted
+++ resolved
@@ -2,7 +2,6 @@
 <interface>
   <template class="EuphonicaAlbumCell" parent="GtkWidget">
 		<property name="margin-start">6</property>
-<<<<<<< HEAD
     <property name="margin-end">6</property>
     <property name="margin-top">6</property>
     <property name="margin-bottom">6</property>
@@ -35,12 +34,8 @@
           <object class="GtkBox">
             <property name="orientation">1</property>
             <child>
-              <object class="GtkLabel" id="title">
-                <property name="halign">1</property>
-                <property name="justify">0</property>
-                <property name="wrap">true</property>
-                <property name="lines">3</property>
-                <property name="ellipsize">3</property>
+              <object class="EuphonicaMarquee" id="title">
+                <property name="speed">15</property>
                 <style>
                   <class name="caption-heading"/>
                 </style>
@@ -80,73 +75,4 @@
       </object>
     </child>
   </template>
-=======
-		<property name="margin-end">6</property>
-		<property name="margin-top">6</property>
-		<property name="margin-bottom">6</property>
-		<property name="orientation">1</property>
-		<property name="spacing">6</property>
-		<child>
-			<object class="GtkBox">
-				<property name="halign">3</property>
-				<property name="valign">3</property>
-				<property name="overflow">hidden</property>
-				<style>
-					<class name="border-radius-6" />
-				</style>
-				<child>
-					<object class="GtkPicture" id="cover">
-						<property name="height-request">128</property>
-						<property name="width-request">128</property>
-						<property name="hexpand">true</property>
-						<property name="vexpand">true</property>
-						<property name="content-fit">2</property>
-					</object>
-				</child>
-			</object>
-		</child>
-		<child>
-			<object class="GtkBox">
-				<property name="orientation">1</property>
-				<child>
-					<object class="EuphonicaMarquee" id="title">
-						<property name="speed">15</property>
-						<style>
-							<class name="caption-heading"/>
-						</style>
-					</object>
-				</child>
-				<child>
-					<object class="GtkCenterBox">
-						<property name="start-widget">
-							<object class="GtkLabel" id="artist">
-								<property name="ellipsize">3</property>
-								<property name="justify">0</property>
-								<style>
-									<class name="caption"/>
-								</style>
-							</object>
-						</property>
-						<property name="end-widget">
-							<object class="GtkImage" id="quality_grade">
-								<property name="icon-name">format-base-symbolic</property>
-							</object>
-						</property>
-					</object>
-				</child>
-				<child>
-					<object class="EuphonicaRating" id="rating">
-						<property name="editable">false</property>
-						<style>
-							<class name="dim-label"/>
-						</style>
-					</object>
-				</child>
-				<style>
-					<class name="flat" />
-				</style>
-			</object>
-		</child>
-	</template>
->>>>>>> db0e1c78
 </interface>